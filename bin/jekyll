#!/usr/bin/env ruby

$:.unshift File.join(File.dirname(__FILE__), *%w{ .. lib })

require 'commander/import'
require 'jekyll'

program :name, 'jekyll'
program :version, Jekyll::VERSION
program :description, 'Jekyll is a blog-aware, static site generator in Ruby'

default_command :help

global_option '-s', '--source [DIR]', 'Source directory (defaults to ./)'
global_option '-d', '--destination [DIR]', 'Destination directory (defaults to ./_site)'
global_option '--safe', 'Safe mode (defaults to false)'
global_option '--plugins', 'Plugins directory (defaults to ./_plugins)'
global_option '--layouts', 'Layouts directory (defaults to ./_layouts)'

<<<<<<< HEAD
command :new do |c|
  c.syntax = 'jekyll new PATH'
  c.description = 'Creates a new Jekyll site scaffold in PATH'

  c.action do |args, options|
    Jekyll::Commands::New.process(args)
  end
=======
# Option names don't always directly match the configuration value we'd like.
# This method will rename options to match what Jekyll configuration expects.
#
# options - The Hash of options from Commander.
#
# Returns the normalized Hash.
def normalize_options(options)
  if drafts_state = options.delete(:drafts)
    options[:show_drafts] = drafts_state
  end
  options
>>>>>>> 9ae7ca00
end

command :build do |c|
  c.syntax = 'jekyll build [options]'
  c.description = 'Build your site'

  c.option '--config [CONFIG_FILE]', 'Custom configuration file'
  c.option '--future', 'Publishes posts with a future date'
  c.option '--limit_posts MAX_POSTS', 'Limits the number of posts to parse and publish'
  c.option '-w', '--watch', 'Watch for changes and rebuild'
  c.option '--lsi', 'Use LSI for improved related posts'
  c.option '--drafts', 'Render posts in the _drafts folder'

  c.action do |args, options|
    options.defaults :serving => false
    options = normalize_options(options.__hash__)
    options = Jekyll.configuration(options)
    Jekyll::Commands::Build.process(options)
  end
end

command :serve do |c|
  c.syntax = 'jekyll serve [options]'
  c.description = 'Serve your site locally'

  c.option '--config [CONFIG_FILE]', 'Custom configuration file'
  c.option '--future', 'Publishes posts with a future date'
  c.option '--limit_posts MAX_POSTS', 'Limits the number of posts to parse and publish'
  c.option '-w', '--watch', 'Watch for changes and rebuild'
  c.option '--lsi', 'Use LSI for improved related posts'
  c.option '--drafts', 'Render posts in the _drafts folder'

  c.option '-p', '--port [PORT]', 'Port to listen on'
  c.option '-h', '--host [HOST]', 'Host to bind to'
  c.option '-b', '--baseurl [URL]', 'Base URL'

  c.action do |args, options|
    options.default :port => '4000',
                    :host => '0.0.0.0',
                    :baseurl => '/',
                    :serving => true

    options = normalize_options(options.__hash__)
    options = Jekyll.configuration(options)
    Jekyll::Commands::Build.process(options)
    Jekyll::Commands::Serve.process(options)
  end
end
alias_command :server, :serve

command :import do |c|
  c.syntax = 'jekyll import <platform> [options]'
  c.description = 'Import your old blog to Jekyll'

  c.option '--source', 'Source file or URL to migrate from'
  c.option '--file', 'File to migrate from'
  c.option '--dbname', 'Database name to migrate from'
  c.option '--user', 'Username to use when migrating'
  c.option '--pass', 'Password to use when migrating'
  c.option '--host', 'Host address to use when migrating'

  c.action do |args, options|
    begin
      require 'jekyll-import'
    rescue LoadError
      msg  = "You must install the 'jekyll-import' gem before continuing.\n"
      msg += "* Do this by running `gem install jekyll-import`.\n"
      msg += "* Or if you need root privileges, run `sudo gem install jekyll-import`."
      abort msg
    end
    Jekyll::Commands::Import.process(args.first, options)
  end
end<|MERGE_RESOLUTION|>--- conflicted
+++ resolved
@@ -16,16 +16,7 @@
 global_option '--safe', 'Safe mode (defaults to false)'
 global_option '--plugins', 'Plugins directory (defaults to ./_plugins)'
 global_option '--layouts', 'Layouts directory (defaults to ./_layouts)'
-
-<<<<<<< HEAD
-command :new do |c|
-  c.syntax = 'jekyll new PATH'
-  c.description = 'Creates a new Jekyll site scaffold in PATH'
-
-  c.action do |args, options|
-    Jekyll::Commands::New.process(args)
-  end
-=======
+  
 # Option names don't always directly match the configuration value we'd like.
 # This method will rename options to match what Jekyll configuration expects.
 #
@@ -37,7 +28,15 @@
     options[:show_drafts] = drafts_state
   end
   options
->>>>>>> 9ae7ca00
+end
+
+command :new do |c|
+  c.syntax = 'jekyll new PATH'
+  c.description = 'Creates a new Jekyll site scaffold in PATH'
+
+  c.action do |args, options|
+    Jekyll::Commands::New.process(args)
+  end
 end
 
 command :build do |c|

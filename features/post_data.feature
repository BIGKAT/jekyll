--- conflicted
+++ resolved
@@ -110,13 +110,8 @@
     And I have a _layouts directory
     And I have the following post:
       | title     | date      | layout | categories          | content                 |
-<<<<<<< HEAD
-      | Star Wars | 3/27/2009 | simple | ['movies', 'scifi'] | Luke, I am your father. |
+      | Star Wars | 3/27/2009 | simple | ['scifi', 'movies'] | Luke, I am your father. |
     And I have a simple layout that contains "Post categories: {{ page.categories | array_to_sentence_string }}"
-=======
-      | Star Wars | 3/27/2009 | simple | ['scifi', 'movies'] | Luke, I am your father. |
-    And I have a simple layout that contains "Post categories: {{ site.posts.first.categories | array_to_sentence_string }}"
->>>>>>> 0a1e3cd2
     When I run jekyll
     Then the _site directory should exist
     And I should see "Post categories: scifi and movies" in "_site/scifi/movies/2009/03/27/star-wars.html"

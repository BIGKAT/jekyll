--- conflicted
+++ resolved
@@ -175,9 +175,5 @@
       </td>
     </tr>
   </tbody>
-<<<<<<< HEAD
 </table>
-</div>
-=======
-</table>
->>>>>>> 40b587c4
+</div>